/**
 * System configuration and constants
 * All configurable values centralized here
 */

// Data Processing Limits
const MAX_ROWS_PER_FILE = 75000;           // Maximum rows per CSV attachment
const MAX_FILE_SIZE_MB = 25;               // GAS attachment limit
const EXECUTION_TIMEOUT_MS = 300000;       // 5 minutes max execution

// Retry and Error Handling
const RETRY_ATTEMPTS = 3;                  // Number of retry attempts
const RETRY_DELAY_BASE_MS = 1000;          // Base delay for exponential backoff

// Performance Settings
const BATCH_SIZE = 1000;                   // Rows per batch operation (if needed)
const CACHE_TIMEOUT_MS = 300000;           // 5-minute cache expiration
const LOG_RETENTION_DAYS = 30;             // Days to keep logs

// Sheet Names (User-Configurable)
const SHEET_NAMES = {
  rules: 'data-rules',
  logs: 'ingest-logs'
};

// Toast Message Settings
const TOAST_DURATION_MS = 5000;            // Default toast display time
const TOAST_LONG_DURATION_MS = 8000;       // Extended toast for errors

// Email Settings
const EMAIL_RECIPIENTS = [];               // Default: no emails (user configures)
const EMAIL_SUBJECT_PREFIX = '[Data Ingest]';

// CSV Processing Settings
const CSV_ENCODING = 'UTF-8';              // Default CSV encoding
const SUPPORTED_CSV_EXTENSIONS = ['.csv']; // Supported file extensions

// Rule Configuration Column Mappings
const RULE_COLUMNS = {
  ACTIVE: 0,                  // Active column is now first
  ID: 1,                      // Rule ID moved to second
<<<<<<< HEAD
  VALIDATION_FORMULA: 2,      // Validation formula column (moved between ID and Method)
=======
  VALIDATION_FORMULA: 2,      // Validation formula column (between ID and Method)
>>>>>>> c118bbf9
  METHOD: 3,
  SOURCE_QUERY: 4,
  ATTACHMENT_PATTERN: 5,
  SOURCE_TAB: 6,              // Tab name for gSheet source
  DESTINATION: 7,
  DESTINATION_TAB: 8,
  MODE: 9,
  LAST_SUCCESS_DIMENSIONS: 10, // Data dimensions of last successful ingest
  LAST_RUN_RESULT: 11,        // Result status (SUCCESS/FAIL)
  DAYS_SINCE_LAST_SUCCESS: 12, // Days since last successful ingest (formula)
  LAST_RUN_TIMESTAMP: 13,     // Timestamp of last run (success or fail)
<<<<<<< HEAD
  EMAIL_RECIPIENTS: 14        // Email recipients
=======
  EMAIL_RECIPIENTS: 14        // Email recipients (last column)
>>>>>>> c118bbf9
};

// Valid values for rule fields
const VALID_METHODS = ['email', 'gSheet', 'push'];
const VALID_MODES = ['clearAndReuse', 'append', 'recreate'];

// Logging Configuration
const LOG_COLUMNS = {
  SESSION_ID: 0,
  TIMESTAMP: 1,
  RULE_ID: 2,
  STATUS: 3,
  MESSAGE: 4,
  ROWS_PROCESSED: 5
};

// Status values for logging
const LOG_STATUS = {
  START: 'START',
  SUCCESS: 'SUCCESS',
  ERROR: 'ERROR',
  INFO: 'INFO',
  WARNING: 'WARNING'
};

/**
 * Get sheet by type with error handling
 * Retrieves sheet by configured name with comprehensive error handling
 * @param {string} sheetType - Sheet type (rules, logs)
 * @returns {Sheet} Google Sheets Sheet object
 * @throws {Error} If sheet type is unknown or sheet not found
 */
function getSheet(sheetType) {
  const sheetName = SHEET_NAMES[sheetType];
  if (!sheetName) {
    throw new Error(`Unknown sheet type: ${sheetType}`);
  }

  const spreadsheet = SpreadsheetApp.getActiveSpreadsheet();
  const sheet = spreadsheet.getSheetByName(sheetName);

  if (!sheet) {
    throw new Error(`Sheet '${sheetName}' not found. Run 'Initialize System' first.`);
  }

  return sheet;
}

/**
 * Create sheet with error handling
 * Creates new sheet with configured name if it doesn't exist
 * @param {string} sheetType - Sheet type (rules, logs)
 * @returns {Sheet} Google Sheets Sheet object
 */
function createSheet(sheetType) {
  const sheetName = SHEET_NAMES[sheetType];
  const spreadsheet = SpreadsheetApp.getActiveSpreadsheet();

  // Check if sheet already exists
  if (spreadsheet.getSheetByName(sheetName)) {
    console.log(`Sheet '${sheetName}' already exists`);
    return spreadsheet.getSheetByName(sheetName);
  }

  // Create new sheet
  const newSheet = spreadsheet.insertSheet(sheetName);
  console.log(`Created sheet: ${sheetName}`);

  return newSheet;
}

/**
 * Get system configuration summary
 * Returns current system configuration values
 * @returns {Object} Configuration object
 * @returns {number} returns.maxRows - Maximum rows per file
 * @returns {number} returns.maxFileSize - Maximum file size in MB
 * @returns {number} returns.retryAttempts - Number of retry attempts
 * @returns {Array<string>} returns.supportedExtensions - Supported file extensions
 * @returns {Array<string>} returns.validMethods - Valid processing methods
 * @returns {Array<string>} returns.validModes - Valid processing modes
 */
function getSystemConfig() {
  return {
    maxRows: MAX_ROWS_PER_FILE,
    maxFileSize: MAX_FILE_SIZE_MB,
    retryAttempts: RETRY_ATTEMPTS,
    supportedExtensions: SUPPORTED_CSV_EXTENSIONS,
    validMethods: VALID_METHODS,
    validModes: VALID_MODES
  };
}<|MERGE_RESOLUTION|>--- conflicted
+++ resolved
@@ -39,11 +39,7 @@
 const RULE_COLUMNS = {
   ACTIVE: 0,                  // Active column is now first
   ID: 1,                      // Rule ID moved to second
-<<<<<<< HEAD
-  VALIDATION_FORMULA: 2,      // Validation formula column (moved between ID and Method)
-=======
   VALIDATION_FORMULA: 2,      // Validation formula column (between ID and Method)
->>>>>>> c118bbf9
   METHOD: 3,
   SOURCE_QUERY: 4,
   ATTACHMENT_PATTERN: 5,
@@ -55,11 +51,7 @@
   LAST_RUN_RESULT: 11,        // Result status (SUCCESS/FAIL)
   DAYS_SINCE_LAST_SUCCESS: 12, // Days since last successful ingest (formula)
   LAST_RUN_TIMESTAMP: 13,     // Timestamp of last run (success or fail)
-<<<<<<< HEAD
-  EMAIL_RECIPIENTS: 14        // Email recipients
-=======
   EMAIL_RECIPIENTS: 14        // Email recipients (last column)
->>>>>>> c118bbf9
 };
 
 // Valid values for rule fields
